--- conflicted
+++ resolved
@@ -29,14 +29,6 @@
       ...prev,
       [name]: value,
     }));
-    // Clear the error for the field being edited / when the user starts typing
-    setErrors((prev) => {
-      const newErrors = { ...prev };
-      delete newErrors[name];
-      // Also clear API error if present
-      if (prev.api) delete newErrors.api;
-      return newErrors;
-    });
   };
 
   const togglePasswordVisibility = () => {
@@ -187,17 +179,12 @@
             className={styles.passwordToggle}
             onClick={togglePasswordVisibility}
           >
-<<<<<<< HEAD
             {showPassword ? (
               <FiEye size={22} color="#6c757d" />
             ) : (
               <FiEyeOff size={22} color="#6c757d" />
             )}
           </button>
-=======
-            {showPassword ? <FaEyeSlash size={20} /> : <FaEye size={20} />}
-          </span>
->>>>>>> 63e674d8
         </div>
         {errors.password && (
           <div className={styles.errorMessage}>{errors.password}</div>
