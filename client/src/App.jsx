<<<<<<< HEAD
import Question from "./Component/Question/Question"
import About from "./Component/About/About"
=======
import { Routes, Route } from "react-router-dom";
import Home from "./Pages/Home";
import Landing from "./Pages/Landing";
import AskQuestions from "./Pages/AskQuestions";
import QuestionDetail from "./Pages/QuestionDetailAndAnswer";
import NotFound from "./Pages/NotFound";
import "./App.css";
import SignUp from "./Components/SignUp";

>>>>>>> 9246e6e4

function App() {
  return (
    <>
<<<<<<< HEAD
      <Question />
      <About/>
=======

      <Routes>
        <Route path="/" element={<Landing />} />
        <Route path="/home" element={<Home />} />
        <Route path="/landing" element={<Landing />} />
        <Route path="/ask-questions" element={<AskQuestions />} />
        <Route path="/question-detail" element={<QuestionDetail />} />
        <Route path="/404" element={<NotFound />} />
        <Route path="*" element={<NotFound />} />
        <Route path="/sign-up" element={<SignUp />} />
      </Routes>


>>>>>>> 9246e6e4
    </>
  );
}

export default App;<|MERGE_RESOLUTION|>--- conflicted
+++ resolved
@@ -1,7 +1,3 @@
-<<<<<<< HEAD
-import Question from "./Component/Question/Question"
-import About from "./Component/About/About"
-=======
 import { Routes, Route } from "react-router-dom";
 import Home from "./Pages/Home";
 import Landing from "./Pages/Landing";
@@ -11,15 +7,10 @@
 import "./App.css";
 import SignUp from "./Components/SignUp";
 
->>>>>>> 9246e6e4
 
 function App() {
   return (
     <>
-<<<<<<< HEAD
-      <Question />
-      <About/>
-=======
 
       <Routes>
         <Route path="/" element={<Landing />} />
@@ -33,7 +24,6 @@
       </Routes>
 
 
->>>>>>> 9246e6e4
     </>
   );
 }
