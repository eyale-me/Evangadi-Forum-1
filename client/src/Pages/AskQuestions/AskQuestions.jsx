// import React, { useState, useEffect, useContext } from "react";
// import styles from "./askQuestions.module.css";
// import axios from "../../Utility/axios";
// import { Link, useNavigate } from "react-router-dom";
// import LayOut from "../../Components/Layout/Layout";
// import { UserContext } from "../../Components/Context/userContext";

// function AskQuestions() {
//   const token = localStorage.getItem("token");
//   const [userData, setUserData] = useContext(UserContext);
//   const navigate = useNavigate();

//   const [question, setQuestion] = useState({
//     title: "",
//     description: "",
//     userId: userData?.userid || null,
//   });

//   const [response, setResponse] = useState(null);
//   const [loading, setLoading] = useState(false);
//   const [error, setError] = useState(null);

//   useEffect(() => {
//     // Check if user is logged in
//     if (!token || !userData?.userid) {
//       navigate("/landing");
//     }
//   }, [token, userData?.userid, navigate]);

//   const handleChange = (e) => {
//     const { name, value } = e.target;
//     setQuestion((prev) => ({
//       ...prev,
//       [name]: value,
//     }));
//   };

//   const handleSubmit = (e) => {
//     e.preventDefault();
//     setLoading(true);
//     setError(null);

//     if (!token || !userData?.userid) {
//       setError("Please login to ask a question");
//       setLoading(false);
//       return;
//     }

//     axios
//       .post("/question", question, {
//         headers: {
//           Authorization: `Bearer ${token}`,
//         },
//       })
//       .then((res) => {
//         setResponse(res.data);
//       })
//       .catch((error) => {
//         if (error.response?.status === 401) {
//           setError("Please login to ask a question");
//           navigate("/landing");
//         } else {
//           setError("Failed to submit question. Please try again.");
//         }
//       })
//       .finally(() => {
//         setLoading(false);
//       });
//   };

//   if (response) {
//     return (
//       <div className={styles.success__msg}>
//         <h1 className={styles.thanks_note}>{response.message}</h1>
//         <Link className={styles.nav_to} to={"/home"}>
//           {"Go to home"}
//         </Link>
//       </div>
//     );
//   }

//   return (
//     <LayOut>
//       <div className={styles.outer__container}>
//         <div className={styles.steps__container}>
//           <h2>Steps to write a good question.</h2>
//           <div className={styles.lists}>
//             <ul>
//               <li>Summarize your problem in one-line title.</li>
//               <li>Describe your problem in more detail.</li>
//               <li>Describe what you tried and what you expected to happen.</li>
//               <li>Review your question and post it to the site.</li>
//             </ul>
//           </div>
//         </div>

//         <div className={`container mt-5 ${styles.question__container}`}>
//           <h3 className={styles.title}>Ask a Public Question</h3>
//           <Link to="/home">Go to Question page</Link>

//           <form onSubmit={handleSubmit} className={styles.askform}>
//             <input
//               type="text"
//               placeholder="Title"
//               name="title"
//               id="question_title"
//               onChange={handleChange}
//               value={question.title}
//               required
//             />

//             <textarea
//               placeholder="Question Description ..."
//               name="description"
//               id="question_description"
//               onChange={handleChange}
//               value={question.description}
//               required
//             ></textarea>

//             {error && <p className={styles.error}>{error}</p>}

//             <button
//               type="submit"
//               className={styles.askBtn}
//               variant="success"
//               disabled={loading}
//             >
//               {loading ? "Posting..." : "Post Your Question"}
//             </button>
//           </form>
//         </div>
//       </div>
//     </LayOut>
//   );
// }

// export default AskQuestions;



import React, { useState, useEffect, useContext } from "react";
import styles from "./askQuestions.module.css";
import axios from "../../Utility/axios";
import { Link, useNavigate } from "react-router-dom";
import LayOut from "../../Components/Layout/Layout";
<<<<<<< HEAD
import { UserContext } from "../../Components/Context/userContext";
import { toast } from "react-toastify";

function AskQuestions() {
  const token = localStorage.getItem("token");
  const [userData] = useContext(UserContext);
=======
import { UserContext } from "../../Components/Context";
import { toast } from "react-toastify";

function AskQuestions() {
  const { userData, setUserData, loadingAuth } = useContext(UserContext);
  const token = userData?.token;
>>>>>>> 5558603b
  const navigate = useNavigate();
  const [initialAuthCheckComplete, setInitialAuthCheckComplete] =
    useState(false);

  const [question, setQuestion] = useState({
    title: "",
    description: "",
    tag: "",
    userId: userData?.userid || null,
  });

<<<<<<< HEAD
=======
  // Update question.userId if userData.userid changes after initial load
  useEffect(() => {
    if (userData?.userid) {
      setQuestion((prev) => ({ ...prev, userId: userData.userid }));
    }
  }, [userData?.userid]);

  const [response, setResponse] = useState(null);
>>>>>>> 5558603b
  const [loading, setLoading] = useState(false);
  const [error, setError] = useState(null);

  useEffect(() => {
<<<<<<< HEAD
    if (!token || !userData?.userid) {
      navigate("/landing", {
        state: { message: "Please login to ask a question" },
      });
=======
    if (loadingAuth) {
      return; // Wait for auth to load
>>>>>>> 5558603b
    }

    if (!initialAuthCheckComplete) {
      if (!token || !userData?.userid) {
        navigate("/landing", {
          state: { message: "Please login to ask a question." }, // Message for Landing page
        });
      }
      setInitialAuthCheckComplete(true);
    } else {
      if (!token || !userData?.userid) {
        navigate("/landing");
      }
    }
  }, [
    token,
    userData?.userid,
    navigate,
    loadingAuth,
    initialAuthCheckComplete,
  ]);

  const handleChange = (e) => {
    const { name, value } = e.target;
    setQuestion((prev) => ({
      ...prev,
      [name]: value,
    }));
  };

  const handleSubmit = async (e) => {
    e.preventDefault();
    setLoading(true);
    setError(null);

    if (!token || !userData?.userid) {
      toast.error("Authentication required. Redirecting to login.");
      navigate("/landing", {
        state: { message: "Please login to ask a question." },
      });
      setLoading(false);
      return;
    }

<<<<<<< HEAD
    try {
      await axios.post("/api/questions", question);
      setQuestion({ title: "", description: "", tag: "", userId: userData.userid });
      toast.success("Question posted successfully!", {
        position: "top-right",
        autoClose: 3000,
=======
    axios
      .post("/question", question, {
        headers: {
          Authorization: `Bearer ${token}`,
        },
      })
      .then((res) => {
        setResponse(res.data);
      })
      .catch((error) => {
        if (error.response?.status === 401) {
          toast.error("Authentication failed. Please log in again.");
          navigate("/landing", {
            state: { message: "Session expired. Please log in again." },
          });
        } else {
          setError("Failed to submit question. Please try again.");
        }
      })
      .finally(() => {
        setLoading(false);
>>>>>>> 5558603b
      });
      navigate("/home");
    } catch (error) {
      if (error.response?.status === 401) {
        setError("Please login to ask a question");
        navigate("/landing");
      } else {
        setError("Failed to submit question. Please try again.");
        toast.error("Failed to submit question.", {
          position: "top-right",
          autoClose: 3000,
        });
      }
    } finally {
      setLoading(false);
    }
  };

  return (
    <LayOut>
      <div className={styles.outer__container}>
        <div className={styles.steps__container}>
          <h2>Steps to write a good question.</h2>
          <div className={styles.lists}>
            <ul>
              <li>Summarize your problem in one-line title.</li>
              <li>Describe your problem in more detail.</li>
              <li>Describe what you tried and what you expected to happen.</li>
              <li>Review your question and post it to the site.</li>
            </ul>
          </div>
        </div>

        <div className={`container mt-5 ${styles.question__container}`}>
          <h3 className={styles.title}>Ask a Public Question</h3>
          <Link to="/home">Go to Question page</Link>

          <form onSubmit={handleSubmit} className={styles.askform}>
            <input
              type="text"
              placeholder="Title"
              name="title"
              id="question_title"
              onChange={handleChange}
              value={question.title}
              required
            />
            <textarea
              placeholder="Question Description ..."
              name="description"
              id="question_description"
              onChange={handleChange}
              value={question.description}
              required
            ></textarea>
            <input
              type="text"
              placeholder="Tag (optional)"
              name="tag"
              onChange={handleChange}
              value={question.tag}
            />
            {error && <p className={styles.error}>{error}</p>}
            <button
              type="submit"
              className={styles.askBtn}
              disabled={loading}
            >
              {loading ? "Posting..." : "Post Your Question"}
            </button>
          </form>
        </div>
      </div>
    </LayOut>
  );
}

export default AskQuestions;<|MERGE_RESOLUTION|>--- conflicted
+++ resolved
@@ -1,164 +1,15 @@
-// import React, { useState, useEffect, useContext } from "react";
-// import styles from "./askQuestions.module.css";
-// import axios from "../../Utility/axios";
-// import { Link, useNavigate } from "react-router-dom";
-// import LayOut from "../../Components/Layout/Layout";
-// import { UserContext } from "../../Components/Context/userContext";
-
-// function AskQuestions() {
-//   const token = localStorage.getItem("token");
-//   const [userData, setUserData] = useContext(UserContext);
-//   const navigate = useNavigate();
-
-//   const [question, setQuestion] = useState({
-//     title: "",
-//     description: "",
-//     userId: userData?.userid || null,
-//   });
-
-//   const [response, setResponse] = useState(null);
-//   const [loading, setLoading] = useState(false);
-//   const [error, setError] = useState(null);
-
-//   useEffect(() => {
-//     // Check if user is logged in
-//     if (!token || !userData?.userid) {
-//       navigate("/landing");
-//     }
-//   }, [token, userData?.userid, navigate]);
-
-//   const handleChange = (e) => {
-//     const { name, value } = e.target;
-//     setQuestion((prev) => ({
-//       ...prev,
-//       [name]: value,
-//     }));
-//   };
-
-//   const handleSubmit = (e) => {
-//     e.preventDefault();
-//     setLoading(true);
-//     setError(null);
-
-//     if (!token || !userData?.userid) {
-//       setError("Please login to ask a question");
-//       setLoading(false);
-//       return;
-//     }
-
-//     axios
-//       .post("/question", question, {
-//         headers: {
-//           Authorization: `Bearer ${token}`,
-//         },
-//       })
-//       .then((res) => {
-//         setResponse(res.data);
-//       })
-//       .catch((error) => {
-//         if (error.response?.status === 401) {
-//           setError("Please login to ask a question");
-//           navigate("/landing");
-//         } else {
-//           setError("Failed to submit question. Please try again.");
-//         }
-//       })
-//       .finally(() => {
-//         setLoading(false);
-//       });
-//   };
-
-//   if (response) {
-//     return (
-//       <div className={styles.success__msg}>
-//         <h1 className={styles.thanks_note}>{response.message}</h1>
-//         <Link className={styles.nav_to} to={"/home"}>
-//           {"Go to home"}
-//         </Link>
-//       </div>
-//     );
-//   }
-
-//   return (
-//     <LayOut>
-//       <div className={styles.outer__container}>
-//         <div className={styles.steps__container}>
-//           <h2>Steps to write a good question.</h2>
-//           <div className={styles.lists}>
-//             <ul>
-//               <li>Summarize your problem in one-line title.</li>
-//               <li>Describe your problem in more detail.</li>
-//               <li>Describe what you tried and what you expected to happen.</li>
-//               <li>Review your question and post it to the site.</li>
-//             </ul>
-//           </div>
-//         </div>
-
-//         <div className={`container mt-5 ${styles.question__container}`}>
-//           <h3 className={styles.title}>Ask a Public Question</h3>
-//           <Link to="/home">Go to Question page</Link>
-
-//           <form onSubmit={handleSubmit} className={styles.askform}>
-//             <input
-//               type="text"
-//               placeholder="Title"
-//               name="title"
-//               id="question_title"
-//               onChange={handleChange}
-//               value={question.title}
-//               required
-//             />
-
-//             <textarea
-//               placeholder="Question Description ..."
-//               name="description"
-//               id="question_description"
-//               onChange={handleChange}
-//               value={question.description}
-//               required
-//             ></textarea>
-
-//             {error && <p className={styles.error}>{error}</p>}
-
-//             <button
-//               type="submit"
-//               className={styles.askBtn}
-//               variant="success"
-//               disabled={loading}
-//             >
-//               {loading ? "Posting..." : "Post Your Question"}
-//             </button>
-//           </form>
-//         </div>
-//       </div>
-//     </LayOut>
-//   );
-// }
-
-// export default AskQuestions;
-
-
 
 import React, { useState, useEffect, useContext } from "react";
 import styles from "./askQuestions.module.css";
 import axios from "../../Utility/axios";
 import { Link, useNavigate } from "react-router-dom";
 import LayOut from "../../Components/Layout/Layout";
-<<<<<<< HEAD
-import { UserContext } from "../../Components/Context/userContext";
-import { toast } from "react-toastify";
-
-function AskQuestions() {
-  const token = localStorage.getItem("token");
-  const [userData] = useContext(UserContext);
-=======
 import { UserContext } from "../../Components/Context";
 import { toast } from "react-toastify";
 
 function AskQuestions() {
   const { userData, setUserData, loadingAuth } = useContext(UserContext);
   const token = userData?.token;
->>>>>>> 5558603b
   const navigate = useNavigate();
   const [initialAuthCheckComplete, setInitialAuthCheckComplete] =
     useState(false);
@@ -170,8 +21,6 @@
     userId: userData?.userid || null,
   });
 
-<<<<<<< HEAD
-=======
   // Update question.userId if userData.userid changes after initial load
   useEffect(() => {
     if (userData?.userid) {
@@ -179,21 +28,19 @@
     }
   }, [userData?.userid]);
 
-  const [response, setResponse] = useState(null);
->>>>>>> 5558603b
+  // Update question.userId if userData.userid changes after initial load
+  useEffect(() => {
+    if (userData?.userid) {
+      setQuestion((prev) => ({ ...prev, userId: userData.userid }));
+    }
+  }, [userData?.userid]);
+ const [response, setResponse] = useState(null);
   const [loading, setLoading] = useState(false);
   const [error, setError] = useState(null);
 
   useEffect(() => {
-<<<<<<< HEAD
-    if (!token || !userData?.userid) {
-      navigate("/landing", {
-        state: { message: "Please login to ask a question" },
-      });
-=======
     if (loadingAuth) {
       return; // Wait for auth to load
->>>>>>> 5558603b
     }
 
     if (!initialAuthCheckComplete) {
@@ -238,36 +85,16 @@
       return;
     }
 
-<<<<<<< HEAD
     try {
-      await axios.post("/api/questions", question);
+      await axios.post("/questions", question, {
+        headers: {
+          Authorization: `Bearer ${token}`,
+        },
+    });
       setQuestion({ title: "", description: "", tag: "", userId: userData.userid });
       toast.success("Question posted successfully!", {
         position: "top-right",
         autoClose: 3000,
-=======
-    axios
-      .post("/question", question, {
-        headers: {
-          Authorization: `Bearer ${token}`,
-        },
-      })
-      .then((res) => {
-        setResponse(res.data);
-      })
-      .catch((error) => {
-        if (error.response?.status === 401) {
-          toast.error("Authentication failed. Please log in again.");
-          navigate("/landing", {
-            state: { message: "Session expired. Please log in again." },
-          });
-        } else {
-          setError("Failed to submit question. Please try again.");
-        }
-      })
-      .finally(() => {
-        setLoading(false);
->>>>>>> 5558603b
       });
       navigate("/home");
     } catch (error) {
