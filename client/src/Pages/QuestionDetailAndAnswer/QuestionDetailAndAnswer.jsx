import React, { useContext, useEffect, useState } from "react";
import { Link, useParams, useNavigate } from "react-router-dom";
import styles from "./questionDetailAndAnswer.module.css";
import { FaUserCircle, FaEdit } from "react-icons/fa";
import { MdDelete } from "react-icons/md";
import axios from "../../Utility/axios";
import LayOut from "../../Components/Layout/Layout";
import { UserContext } from "../../Components/Context";
import getTimeDifference from "../../Utility/helpers";
import VoteButtons from "../../Components/VoteButtons/VoteButtons";
import { toast } from "react-toastify";
import { ClipLoader } from "react-spinners";
<<<<<<< HEAD
=======
import Swal from "sweetalert2";
>>>>>>> beb724d0

function QuestionDetailAndAnswer() {
  const { userData, setUserData } = useContext(UserContext);
  const token = userData?.token;
  const { question_id } = useParams();
  const navigate = useNavigate();

  const [answer, setAnswer] = useState({
    user_id: userData?.userid,
    question_id,
    answer: "",
  });

  const [QDetailLoading, setDDetailLoading] = useState(false);
  const [answerLoading, setAnswerLoading] = useState(false);
  const [loading, setLoading] = useState(false);
<<<<<<< HEAD
  const [loadingAnswers, setLoadingAnswers] = useState(false);
  const [loadingQuestionDetail, setLoadingQuestionDetail] = useState(false);
=======
  const [editQuestionMode, setEditQuestionMode] = useState(false);
  const [editAnswerMode, setEditAnswerMode] = useState(null); // answer_id of the answer being edited
  const [editedQuestion, setEditedQuestion] = useState(null);
  const [editedAnswer, setEditedAnswer] = useState("");
  const [filterYourAnswers, setFilterYourAnswers] = useState(false); // State for filtering user's answers

>>>>>>> beb724d0
  const [error, setError] = useState({
    getAnswerError: null,
    getQuestionDetailError: null,
  });

  const [answersForQuestion, setAllQuestionAnswers] = useState([]);
  const [answerPage, setAnswerPage] = useState(1);
  const [answerPageSize] = useState(10);
  const [answerPagination, setAnswerPagination] = useState({
    total: 0,
    page: 1,
    pageSize: 5,
    totalPages: 1,
  });
  const [questionDetail, setQuestionDetail] = useState(null);
  const [successAnswer, setSuccessAnswer] = useState(false);
  const [answerSort, setAnswerSort] = useState("recent");

  // Check if the user has any answers to this question
  const hasUserAnswers = answersForQuestion.some(
    (ans) => ans.user_id === userData?.userid
  );

  // Fetch question details
  const getQuestionDetail = async () => {
    setDDetailLoading(true);
    setError({ ...error, getQuestionDetailError: null });
    try {
      const res = await axios.get(`/question/${question_id}`);
      setQuestionDetail(res.data.question);
      setEditedQuestion({
        title: res.data.question.question_title,
        description: res.data.question.question_description || "",
        tag: res.data.question.tag || "",
      });
    } catch (err) {
      const errorMessage =
        err.response?.data?.message || err.message || "Something went wrong";
      setError((prev) => ({ ...prev, getQuestionDetailError: errorMessage }));
    } finally {
      setDDetailLoading(false);
    }
  };

  // Fetch answers
  const getAllAnswers = async () => {
    setAnswerLoading(true);
    setError({ ...error, getAnswerError: null });
    try {
      const res = await axios.get(
        `/answer/${question_id}?page=${answerPage}&pageSize=${answerPageSize}&sort=${answerSort}`
      );
      if (Array.isArray(res.data.answers)) {
        setAllQuestionAnswers(res.data.answers);
        setAnswerPagination(
          res.data.pagination || {
            total: 0,
            page: 1,
            pageSize: 5,
            totalPages: 1,
          }
        );
      } else {
        setAllQuestionAnswers([]);
        setAnswerPagination({
          total: 0,
          page: 1,
          pageSize: 5,
          totalPages: 1,
        });
      }
    } catch (err) {
      const errorMessage =
        err.response?.data?.message || err.message || "Something went wrong";
      setError((prev) => ({ ...prev, getAnswerError: errorMessage }));
      setAllQuestionAnswers([]);
      setAnswerPagination({
        total: 0,
        page: 1,
        pageSize: 5,
        totalPages: 1,
      });
    } finally {
      setAnswerLoading(false);
    }
  };

  // Post answer
  const submitAnswer = async (e) => {
    e.preventDefault();
    setLoading(true);
    if (!token) {
      setLoading(false);
      toast.error("Login to post answer");
      return;
    }
    try {
      await axios.post("/answer", answer);
      getAllAnswers();
      setSuccessAnswer(true);
      setAnswer({ ...answer, answer: "" });
      toast.success("Answer Posted Successfully");
    } catch (err) {
      toast.error("Something went wrong");
    } finally {
      setLoading(false);
    }
  };

  // Edit question
  const handleEditQuestion = async () => {
    if (!token) {
      toast.error("Please log in to edit the question.");
      return;
    }
    const result = await Swal.fire({
      title: "Save changes?",
      text: "Are you sure you want to update this question?",
      icon: "question",
      showCancelButton: true,
      confirmButtonColor: "#3085d6",
      cancelButtonColor: "#d33",
      confirmButtonText: "Yes, save it!",
    });
    if (!result.isConfirmed) return;

    try {
      await axios.put(`/question/${question_id}`, editedQuestion);
      setQuestionDetail((prev) => ({ ...prev, ...editedQuestion }));
      setEditQuestionMode(false);
      toast.success("Question updated successfully.");
    } catch (err) {
      console.error("Failed to edit question", err);
      toast.error(err.response?.data?.error || "Failed to edit question.");
    }
  };

  // Delete question
  const handleDeleteQuestion = async () => {
    if (!token) {
      toast.error("Please log in to delete the question.");
      return;
    }
    const result = await Swal.fire({
      title: "Are you sure?",
      text: "You won't be able to revert this!",
      icon: "warning",
      showCancelButton: true,
      confirmButtonColor: "#3085d6",
      cancelButtonColor: "#d33",
      confirmButtonText: "Yes, delete it!",
    });
    if (!result.isConfirmed) return;

    try {
      await axios.delete(`/question/${question_id}`);
      toast.success("Question deleted successfully.");
      navigate("/home");
    } catch (err) {
      console.error("Failed to delete question", err);
      toast.error(err.response?.data?.error || "Failed to delete question.");
    }
  };

  // Edit answer
  const handleEditAnswer = async (answerId) => {
    if (!token) {
      toast.error("Please log in to edit the answer.");
      return;
    }
    const result = await Swal.fire({
      title: "Save changes?",
      text: "Are you sure you want to update this answer?",
      icon: "question",
      showCancelButton: true,
      confirmButtonColor: "#3085d6",
      cancelButtonColor: "#d33",
      confirmButtonText: "Yes, save it!",
    });
    if (!result.isConfirmed) return;

    try {
      await axios.put(`/answer/${answerId}`, { answer: editedAnswer });
      setAllQuestionAnswers((prev) =>
        prev.map((ans) =>
          ans.answer_id === answerId ? { ...ans, answer: editedAnswer } : ans
        )
      );
      setEditAnswerMode(null);
      setEditedAnswer("");
      toast.success("Answer updated successfully.");
    } catch (err) {
      console.error("Failed to edit answer", err);
      toast.error(err.response?.data?.error || "Failed to edit answer.");
    }
  };

  // Delete answer
  const handleDeleteAnswer = async (answerId) => {
    if (!token) {
      toast.error("Please log in to delete the answer.");
      return;
    }
    const result = await Swal.fire({
      title: "Are you sure?",
      text: "You won't be able to revert this!",
      icon: "warning",
      showCancelButton: true,
      confirmButtonColor: "#3085d6",
      cancelButtonColor: "#d33",
      confirmButtonText: "Yes, delete it!",
    });
    if (!result.isConfirmed) return;

    try {
      await axios.delete(`/answer/${answerId}`);
      setAllQuestionAnswers((prev) =>
        prev.filter((ans) => ans.answer_id !== answerId)
      );
      toast.success("Answer deleted successfully.");
    } catch (err) {
      console.error("Failed to delete answer", err);
      toast.error(err.response?.data?.error || "Failed to delete answer.");
    }
  };

  // Handle input changes for new answer
  const handleChange = (e) => {
    setSuccessAnswer(false);
    const { name, value } = e.target;
    setAnswer((prev) => ({
      ...prev,
      [name]: value,
    }));
  };

<<<<<<< HEAD
  const getAllAnswers = () => {
    setLoadingAnswers(true);
    setError({
      ...error,
      getAnswerError: null,
    });
    axios
      .get(
        `/answer/${question_id}?page=${answerPage}&pageSize=${answerPageSize}&sort=${answerSort}`,
        {
          headers: {
            Authorization: `Bearer ${token}`,
          },
        }
      )
      .then((res) => {
        if (Array.isArray(res.data.answers)) {
          setAllQuestionAnswers(res.data.answers);
          setAnswerPagination(
            res.data.pagination || {
              total: 0,
              page: 1,
              pageSize: 5,
              totalPages: 1,
            }
          );
        } else {
          setAllQuestionAnswers([]);
          setAnswerPagination({
            total: 0,
            page: 1,
            pageSize: 5,
            totalPages: 1,
          });
        }
      })
      .catch((err) => {
        const errorMessage =
          err.response?.data?.message || err.message || "Something went wrong";
        setError((prev) => ({ ...prev, getAnswerError: errorMessage }));
        setAllQuestionAnswers([]);
        setAnswerPagination({ total: 0, page: 1, pageSize: 5, totalPages: 1 });
      })
      .finally(() => {
        setLoadingAnswers(false);
      });
  };

  const getQuestionDetail = () => {
    setLoadingQuestionDetail(true);
    setError({
      ...error,
      getQuestionDetailError: null,
    });
    axios
      .get(`/question/${question_id}`, {
        headers: {
          Authorization: `Bearer ${token}`,
        },
      })
      .then((res) => {
        setQuestionDetail(res.data.question);
      })
      .catch((err) => {
        const errorMessage =
          err.response?.data?.message || err.message || "Something went wrong";
        console.log(errorMessage);
        setError((prev) => ({ ...prev, getQuestionDetailError: errorMessage }));
      })
      .finally(() => {
        setLoadingQuestionDetail(false);
      });
=======
  // Handle input changes for editing question
  const handleQuestionChange = (e) => {
    const { name, value } = e.target;
    setEditedQuestion((prev) => ({
      ...prev,
      [name]: value,
    }));
  };

  // Toggle filter for user's answers
  const handleFilterYourAnswers = () => {
    setFilterYourAnswers((prev) => !prev);
    setAnswerPage(1); // Reset to first page when filter changes
>>>>>>> beb724d0
  };

  // Load question detail and answers when component mounts
  useEffect(() => {
    getQuestionDetail();
    getAllAnswers();
  }, [question_id, successAnswer, answerPage, answerPageSize, answerSort]);

  // Update answer state when userData changes
  useEffect(() => {
    setAnswer((prev) => ({
      ...prev,
      user_id: userData?.userid,
    }));
  }, [userData?.userid]);

  // Vote handler
  const handleVote = async (type, id, action) => {
    if (!token) {
      toast.error("Please log in to vote.");
      return;
    }
    try {
      const res = await axios.post(`/${type}s/${id}/${action}`);
      const { likes, dislikes } = res.data;
      if (type === "question") {
        setQuestionDetail((prev) => ({ ...prev, likes, dislikes }));
      } else if (type === "answer") {
        setAllQuestionAnswers((prevAnswers) =>
          prevAnswers.map((ans) =>
            ans.answer_id === id ? { ...ans, likes, dislikes } : ans
          )
        );
      }
    } catch (err) {
      console.error(`Failed to ${action} ${type}`, err);
      toast.error(`Failed to ${action} ${type}.`);
    }
  };

  // Filter answers based on filterYourAnswers state
  const displayedAnswers = filterYourAnswers
    ? answersForQuestion.filter((ans) => ans.user_id === userData?.userid)
    : answersForQuestion;

  return (
    <LayOut>
      <div className={styles.outer__container}>
        <div className={styles.theQuestion}>
          <h3 className={styles.title}>Question</h3>
<<<<<<< HEAD
          {loadingQuestionDetail ? (
            <div className={styles.loading_container}>
              <ClipLoader
                color={"var(--primary)"}
                loading={loadingQuestionDetail}
                size={50}
              />
=======
          {QDetailLoading ? (
            <div className={styles.spinner_container}>
              <ClipLoader color={"var(--primary)"} size={30} />
>>>>>>> beb724d0
            </div>
          ) : questionDetail ? (
            <>
              {editQuestionMode ? (
                <form
                  onSubmit={(e) => {
                    e.preventDefault();
                    handleEditQuestion();
                  }}
                  className={styles.editQuestionForm}
                >
                  <input
                    type="text"
                    name="title"
                    value={editedQuestion.title}
                    onChange={handleQuestionChange}
                    placeholder="Question title"
                    required
                  />
                  <textarea
                    name="description"
                    value={editedQuestion.description}
                    onChange={handleQuestionChange}
                    placeholder="Question description"
                  />
                  <input
                    type="text"
                    name="tag"
                    value={editedQuestion.tag}
                    onChange={handleQuestionChange}
                    placeholder="Tag"
                  />
                  <div>
                    <button className={styles.saveBtn} type="submit">
                      Save
                    </button>
                    <button
                      type="button"
                      className={styles.cancelBtn}
                      onClick={() => setEditQuestionMode(false)}
                    >
                      Cancel
                    </button>
                  </div>
                </form>
              ) : (
                <>
                  <p className={styles.Qtitle}>
                    {questionDetail.question_title}
                  </p>
                  <p>{questionDetail.question_description}</p>
                  <p>
                    Asked by{" "}
                    {questionDetail.user_id === userData?.userid
                      ? "you"
                      : "@" + questionDetail.user_name}
                  </p>
                  {questionDetail.user_id === userData?.userid && (
                    <div className={styles.edit_delete_buttons}>
                      <button
                        className={styles.editBtn}
                        onClick={() => setEditQuestionMode(true)}
                      >
                        <FaEdit />
                      </button>
                      <button
                        className={styles.deleteBtn}
                        onClick={handleDeleteQuestion}
                      >
                        <MdDelete />
                      </button>
                    </div>
                  )}
                  <VoteButtons
                    likes={questionDetail.likes}
                    dislikes={questionDetail.dislikes}
                    userVote={questionDetail.user_vote_type}
                    onVote={(action) =>
                      handleVote("question", questionDetail.question_id, action)
                    }
                  />
                </>
              )}
            </>
          ) : (
            <p>{error?.getQuestionDetailError}</p>
          )}
        </div>

        <div className={styles.community_answer}>
          <hr />
          <div className={styles.questions_sort_row}>
            <h2 className={styles.title}>Answers From the Community</h2>
            <div className={styles.sort_container}>
              <label htmlFor="answer-sort-select" className={styles.sort_label}>
                Sort by:
              </label>
              <select
                id="answer-sort-select"
                className={styles.sort_select}
                value={answerSort}
                onChange={(e) => {
                  setAnswerSort(e.target.value);
                  setAnswerPage(1);
                }}
              >
                <option value="recent">Most Recent</option>
                <option value="popular">Most Popular</option>
              </select>
            </div>
          </div>
          <hr />
          <div>
            {hasUserAnswers && (
              <button
                className={styles.filter_btn}
                onClick={handleFilterYourAnswers}
                disabled={!token} // Disable if not logged in
              >
                {filterYourAnswers ? "Show All Answers" : "Your Answers"}
              </button>
            )}
          </div>
          <div className={styles.answers_container}>
<<<<<<< HEAD
            {loadingAnswers ? (
              <div className={styles.loading_container}>
                <ClipLoader
                  color={"var(--primary)"}
                  loading={loadingAnswers}
                  size={50}
                />
=======
            {answerLoading ? (
              <div className={styles.spinner_container}>
                <ClipLoader color={"var(--primary)"} size={30} />
>>>>>>> beb724d0
              </div>
            ) : error.getAnswerError ? (
              <p>{error?.getAnswerError}</p>
            ) : displayedAnswers.length === 0 ? (
              <p>
                {questionDetail?.user_id === userData?.userid
                  ? "Your question has no answers yet."
                  : "This question has no answers yet."}
              </p>
            ) : (
              <>
                {displayedAnswers.map((answerItem) => (
                  <div
                    key={answerItem.answer_id}
                    className={styles.question_item_wrapper}
                  >
                    <div className={styles.user_container}>
                      <div className={styles.user_question}>
                        <div className={styles.usericon_and_username}>
                          <div className={styles.inner_center}>
                            <FaUserCircle
                              size={80}
                              className={styles.usericon}
                              style={{
                                background: "var(--white)",
                                color: "#1e3a5f",
                                borderRadius: "50%",
                                padding: "5px",
                              }}
                            />
                            <span>{answerItem.user_id === userData?.userid
                      ? "You" : "@" + answerItem.user_name}</span>
                          </div>
                        </div>

                        {editAnswerMode === answerItem.answer_id ? (
                          <form
                            className={styles.editAnswerForm}
                            onSubmit={(e) => {
                              e.preventDefault();
                              handleEditAnswer(answerItem.answer_id);
                            }}
                          >
                            <textarea
                              value={editedAnswer}
                              onChange={(e) => setEditedAnswer(e.target.value)}
                              required
                            />
                            <div>
                              <button className={styles.saveBtn} type="submit">
                                Save
                              </button>
                              <button
                                type="button"
                                className={styles.cancelBtn}
                                onClick={() => {
                                  setEditAnswerMode(null);
                                  setEditedAnswer("");
                                }}
                              >
                                Cancel
                              </button>
                            </div>
                          </form>
                        ) : (
                          <div className={styles.Qbox}>
                            <p className={styles.Qtitle}>{answerItem.answer}</p>
                            <p className={styles.timestamp_title}>
                              {getTimeDifference(answerItem.created_at)}
                            </p>
                            {answerItem.user_id === userData?.userid && (
                              <div className={styles.edit_delete_buttons}>
                                <button
                                  className={styles.editBtn}
                                  onClick={() => {
                                    setEditAnswerMode(answerItem.answer_id);
                                    setEditedAnswer(answerItem.answer);
                                  }}
                                >
                                  <FaEdit />
                                </button>
                                <button
                                  className={styles.deleteBtn}
                                  onClick={() =>
                                    handleDeleteAnswer(answerItem.answer_id)
                                  }
                                >
                                  <MdDelete />
                                </button>
                              </div>
                            )}
                          </div>
                        )}
                      </div>
                      <div className={styles.vote_section}>
                        <VoteButtons
                          likes={answerItem.likes}
                          dislikes={answerItem.dislikes}
                          userVote={answerItem.user_vote_type}
                          onVote={(action) =>
                            handleVote("answer", answerItem.answer_id, action)
                          }
                        />
                      </div>
                    </div>
                  </div>
                ))}
                <div className={styles.pagination_container}>
                  <button
                    className={styles.pagination_btn}
                    onClick={() => setAnswerPage((p) => Math.max(1, p - 1))}
                    disabled={answerPage === 1}
                  >
                    Previous
                  </button>
                  <span className={styles.pagination_info}>
                    Page {answerPagination.page} of{" "}
                    {answerPagination.totalPages}
                  </span>
                  <button
                    className={styles.pagination_btn}
                    onClick={() =>
                      setAnswerPage((p) =>
                        Math.min(answerPagination.totalPages, p + 1)
                      )
                    }
                    disabled={answerPage === answerPagination.totalPages}
                  >
                    Next
                  </button>
                </div>
              </>
            )}
          </div>
        </div>

        <div className={styles.answer__box}>
<<<<<<< HEAD
          <div className={styles.answer_form_container}>
            <h3 className={styles.title}>Answer the Question</h3>
            <form onSubmit={submitAnswer} className={styles.answer_form}>
              <textarea
                name="answer"
                id="answer"
                cols="30"
                rows="5"
                placeholder="Write your answer here..."
                onChange={handleChange}
                value={answer.answer}
                required
              ></textarea>
              {error.postAnswerError && (
                <p className={styles.error}>{error.postAnswerError}</p>
              )}
              <button
                type="submit"
                className={styles.answerBtn}
                disabled={loading}
              >
                {loading ? (
                  <>
                    <ClipLoader color={"#fff"} loading={loading} size={20} />
                    <span style={{ marginLeft: "10px" }}>Posting . . .</span>
                  </>
                ) : (
                  "Post Your Answer"
                )}
              </button>
            </form>
          </div>
=======
          <h3 className={styles.title}>Answer the Top Question</h3>
          <Link to="/home">Go to Question page</Link>
          <form onSubmit={submitAnswer} className={styles.answerform}>
            <textarea
              name="answer"
              id="answer"
              placeholder="Your answer here"
              onChange={handleChange}
              value={successAnswer ? "" : answer.answer}
              required
            ></textarea>
            {error?.postAnswerError && (
              <p className={styles.error}>{error?.postAnswerError}</p>
            )}
            <button type="submit" className={styles.answerBtn}>
              {loading ? "Posting..." : "Post Answer"}
            </button>
          </form>
>>>>>>> beb724d0
        </div>
      </div>
    </LayOut>
  );
}

export default QuestionDetailAndAnswer;<|MERGE_RESOLUTION|>--- conflicted
+++ resolved
@@ -10,10 +10,7 @@
 import VoteButtons from "../../Components/VoteButtons/VoteButtons";
 import { toast } from "react-toastify";
 import { ClipLoader } from "react-spinners";
-<<<<<<< HEAD
-=======
 import Swal from "sweetalert2";
->>>>>>> beb724d0
 
 function QuestionDetailAndAnswer() {
   const { userData, setUserData } = useContext(UserContext);
@@ -30,17 +27,14 @@
   const [QDetailLoading, setDDetailLoading] = useState(false);
   const [answerLoading, setAnswerLoading] = useState(false);
   const [loading, setLoading] = useState(false);
-<<<<<<< HEAD
-  const [loadingAnswers, setLoadingAnswers] = useState(false);
-  const [loadingQuestionDetail, setLoadingQuestionDetail] = useState(false);
-=======
   const [editQuestionMode, setEditQuestionMode] = useState(false);
   const [editAnswerMode, setEditAnswerMode] = useState(null); // answer_id of the answer being edited
   const [editedQuestion, setEditedQuestion] = useState(null);
   const [editedAnswer, setEditedAnswer] = useState("");
   const [filterYourAnswers, setFilterYourAnswers] = useState(false); // State for filtering user's answers
 
->>>>>>> beb724d0
+  const [loadingAnswers, setLoadingAnswers] = useState(false);
+  const [loadingQuestionDetail, setLoadingQuestionDetail] = useState(false);
   const [error, setError] = useState({
     getAnswerError: null,
     getQuestionDetailError: null,
@@ -77,197 +71,13 @@
         tag: res.data.question.tag || "",
       });
     } catch (err) {
-      const errorMessage =
-        err.response?.data?.message || err.message || "Something went wrong";
-      setError((prev) => ({ ...prev, getQuestionDetailError: errorMessage }));
-    } finally {
-      setDDetailLoading(false);
-    }
-  };
-
-  // Fetch answers
-  const getAllAnswers = async () => {
-    setAnswerLoading(true);
-    setError({ ...error, getAnswerError: null });
-    try {
-      const res = await axios.get(
-        `/answer/${question_id}?page=${answerPage}&pageSize=${answerPageSize}&sort=${answerSort}`
-      );
-      if (Array.isArray(res.data.answers)) {
-        setAllQuestionAnswers(res.data.answers);
-        setAnswerPagination(
-          res.data.pagination || {
-            total: 0,
-            page: 1,
-            pageSize: 5,
-            totalPages: 1,
-          }
-        );
-      } else {
-        setAllQuestionAnswers([]);
-        setAnswerPagination({
-          total: 0,
-          page: 1,
-          pageSize: 5,
-          totalPages: 1,
-        });
-      }
-    } catch (err) {
-      const errorMessage =
-        err.response?.data?.message || err.message || "Something went wrong";
-      setError((prev) => ({ ...prev, getAnswerError: errorMessage }));
-      setAllQuestionAnswers([]);
-      setAnswerPagination({
-        total: 0,
-        page: 1,
-        pageSize: 5,
-        totalPages: 1,
+      console.error(`Failed to ${action} ${type}`, err);
+      toast.error(`Failed to ${action} ${type}.`, {
+        position: "top-right",
+        autoClose: 3000,
       });
-    } finally {
-      setAnswerLoading(false);
-    }
-  };
-
-  // Post answer
-  const submitAnswer = async (e) => {
-    e.preventDefault();
-    setLoading(true);
-    if (!token) {
-      setLoading(false);
-      toast.error("Login to post answer");
-      return;
-    }
-    try {
-      await axios.post("/answer", answer);
-      getAllAnswers();
-      setSuccessAnswer(true);
-      setAnswer({ ...answer, answer: "" });
-      toast.success("Answer Posted Successfully");
-    } catch (err) {
-      toast.error("Something went wrong");
-    } finally {
-      setLoading(false);
-    }
-  };
-
-  // Edit question
-  const handleEditQuestion = async () => {
-    if (!token) {
-      toast.error("Please log in to edit the question.");
-      return;
-    }
-    const result = await Swal.fire({
-      title: "Save changes?",
-      text: "Are you sure you want to update this question?",
-      icon: "question",
-      showCancelButton: true,
-      confirmButtonColor: "#3085d6",
-      cancelButtonColor: "#d33",
-      confirmButtonText: "Yes, save it!",
-    });
-    if (!result.isConfirmed) return;
-
-    try {
-      await axios.put(`/question/${question_id}`, editedQuestion);
-      setQuestionDetail((prev) => ({ ...prev, ...editedQuestion }));
-      setEditQuestionMode(false);
-      toast.success("Question updated successfully.");
-    } catch (err) {
-      console.error("Failed to edit question", err);
-      toast.error(err.response?.data?.error || "Failed to edit question.");
-    }
-  };
-
-  // Delete question
-  const handleDeleteQuestion = async () => {
-    if (!token) {
-      toast.error("Please log in to delete the question.");
-      return;
-    }
-    const result = await Swal.fire({
-      title: "Are you sure?",
-      text: "You won't be able to revert this!",
-      icon: "warning",
-      showCancelButton: true,
-      confirmButtonColor: "#3085d6",
-      cancelButtonColor: "#d33",
-      confirmButtonText: "Yes, delete it!",
-    });
-    if (!result.isConfirmed) return;
-
-    try {
-      await axios.delete(`/question/${question_id}`);
-      toast.success("Question deleted successfully.");
-      navigate("/home");
-    } catch (err) {
-      console.error("Failed to delete question", err);
-      toast.error(err.response?.data?.error || "Failed to delete question.");
-    }
-  };
-
-  // Edit answer
-  const handleEditAnswer = async (answerId) => {
-    if (!token) {
-      toast.error("Please log in to edit the answer.");
-      return;
-    }
-    const result = await Swal.fire({
-      title: "Save changes?",
-      text: "Are you sure you want to update this answer?",
-      icon: "question",
-      showCancelButton: true,
-      confirmButtonColor: "#3085d6",
-      cancelButtonColor: "#d33",
-      confirmButtonText: "Yes, save it!",
-    });
-    if (!result.isConfirmed) return;
-
-    try {
-      await axios.put(`/answer/${answerId}`, { answer: editedAnswer });
-      setAllQuestionAnswers((prev) =>
-        prev.map((ans) =>
-          ans.answer_id === answerId ? { ...ans, answer: editedAnswer } : ans
-        )
-      );
-      setEditAnswerMode(null);
-      setEditedAnswer("");
-      toast.success("Answer updated successfully.");
-    } catch (err) {
-      console.error("Failed to edit answer", err);
-      toast.error(err.response?.data?.error || "Failed to edit answer.");
-    }
-  };
-
-  // Delete answer
-  const handleDeleteAnswer = async (answerId) => {
-    if (!token) {
-      toast.error("Please log in to delete the answer.");
-      return;
-    }
-    const result = await Swal.fire({
-      title: "Are you sure?",
-      text: "You won't be able to revert this!",
-      icon: "warning",
-      showCancelButton: true,
-      confirmButtonColor: "#3085d6",
-      cancelButtonColor: "#d33",
-      confirmButtonText: "Yes, delete it!",
-    });
-    if (!result.isConfirmed) return;
-
-    try {
-      await axios.delete(`/answer/${answerId}`);
-      setAllQuestionAnswers((prev) =>
-        prev.filter((ans) => ans.answer_id !== answerId)
-      );
-      toast.success("Answer deleted successfully.");
-    } catch (err) {
-      console.error("Failed to delete answer", err);
-      toast.error(err.response?.data?.error || "Failed to delete answer.");
-    }
-  };
-
-  // Handle input changes for new answer
+    }
+  };
   const handleChange = (e) => {
     setSuccessAnswer(false);
     const { name, value } = e.target;
@@ -277,7 +87,6 @@
     }));
   };
 
-<<<<<<< HEAD
   const getAllAnswers = () => {
     setLoadingAnswers(true);
     setError({
@@ -326,31 +135,155 @@
       });
   };
 
-  const getQuestionDetail = () => {
-    setLoadingQuestionDetail(true);
-    setError({
-      ...error,
-      getQuestionDetailError: null,
+  // Post answer
+  const submitAnswer = async (e) => {
+    e.preventDefault();
+    setLoading(true);
+    if (!token) {
+      setLoading(false);
+      toast.error("Login to post answer");
+      return;
+    }
+    try {
+      await axios.post("/answer", answer);
+      getAllAnswers();
+      setSuccessAnswer(true);
+      setAnswer({ ...answer, answer: "" });
+      toast.success("Answer Posted Successfully");
+    } catch (err) {
+      toast.error("Something went wrong");
+    } finally {
+      setLoading(false);
+    }
+  };
+
+  // Edit question
+  const handleEditQuestion = async () => {
+    if (!token) {
+      toast.error("Please log in to edit the question.");
+      return;
+    }
+    const result = await Swal.fire({
+      title: "Save changes?",
+      text: "Are you sure you want to update this question?",
+      icon: "question",
+      showCancelButton: true,
+      confirmButtonColor: "#3085d6",
+      cancelButtonColor: "#d33",
+      confirmButtonText: "Yes, save it!",
     });
-    axios
-      .get(`/question/${question_id}`, {
-        headers: {
-          Authorization: `Bearer ${token}`,
-        },
-      })
-      .then((res) => {
-        setQuestionDetail(res.data.question);
-      })
-      .catch((err) => {
-        const errorMessage =
-          err.response?.data?.message || err.message || "Something went wrong";
-        console.log(errorMessage);
-        setError((prev) => ({ ...prev, getQuestionDetailError: errorMessage }));
-      })
-      .finally(() => {
-        setLoadingQuestionDetail(false);
-      });
-=======
+    if (!result.isConfirmed) return;
+
+    try {
+      await axios.put(`/question/${question_id}`, editedQuestion);
+      setQuestionDetail((prev) => ({ ...prev, ...editedQuestion }));
+      setEditQuestionMode(false);
+      toast.success("Question updated successfully.");
+    } catch (err) {
+      console.error("Failed to edit question", err);
+      toast.error(err.response?.data?.error || "Failed to edit question.");
+    }
+  };
+
+  // Delete question
+  const handleDeleteQuestion = async () => {
+    if (!token) {
+      toast.error("Please log in to delete the question.");
+      return;
+    }
+    const result = await Swal.fire({
+      title: "Are you sure?",
+      text: "You won't be able to revert this!",
+      icon: "warning",
+      showCancelButton: true,
+      confirmButtonColor: "#3085d6",
+      cancelButtonColor: "#d33",
+      confirmButtonText: "Yes, delete it!",
+    });
+    if (!result.isConfirmed) return;
+
+    try {
+      await axios.delete(`/question/${question_id}`);
+      toast.success("Question deleted successfully.");
+      navigate("/home");
+    } catch (err) {
+      console.error("Failed to delete question", err);
+      toast.error(err.response?.data?.error || "Failed to delete question.");
+    }
+  };
+
+  // Edit answer
+  const handleEditAnswer = async (answerId) => {
+    if (!token) {
+      toast.error("Please log in to edit the answer.");
+      return;
+    }
+    const result = await Swal.fire({
+      title: "Save changes?",
+      text: "Are you sure you want to update this answer?",
+      icon: "question",
+      showCancelButton: true,
+      confirmButtonColor: "#3085d6",
+      cancelButtonColor: "#d33",
+      confirmButtonText: "Yes, save it!",
+    });
+    if (!result.isConfirmed) return;
+
+    try {
+      await axios.put(`/answer/${answerId}`, { answer: editedAnswer });
+      setAllQuestionAnswers((prev) =>
+        prev.map((ans) =>
+          ans.answer_id === answerId ? { ...ans, answer: editedAnswer } : ans
+        )
+      );
+      setEditAnswerMode(null);
+      setEditedAnswer("");
+      toast.success("Answer updated successfully.");
+    } catch (err) {
+      console.error("Failed to edit answer", err);
+      toast.error(err.response?.data?.error || "Failed to edit answer.");
+    }
+  };
+
+  // Delete answer
+  const handleDeleteAnswer = async (answerId) => {
+    if (!token) {
+      toast.error("Please log in to delete the answer.");
+      return;
+    }
+    const result = await Swal.fire({
+      title: "Are you sure?",
+      text: "You won't be able to revert this!",
+      icon: "warning",
+      showCancelButton: true,
+      confirmButtonColor: "#3085d6",
+      cancelButtonColor: "#d33",
+      confirmButtonText: "Yes, delete it!",
+    });
+    if (!result.isConfirmed) return;
+
+    try {
+      await axios.delete(`/answer/${answerId}`);
+      setAllQuestionAnswers((prev) =>
+        prev.filter((ans) => ans.answer_id !== answerId)
+      );
+      toast.success("Answer deleted successfully.");
+    } catch (err) {
+      console.error("Failed to delete answer", err);
+      toast.error(err.response?.data?.error || "Failed to delete answer.");
+    }
+  };
+
+  // Handle input changes for new answer
+  const handleChange = (e) => {
+    setSuccessAnswer(false);
+    const { name, value } = e.target;
+    setAnswer((prev) => ({
+      ...prev,
+      [name]: value,
+    }));
+  };
+
   // Handle input changes for editing question
   const handleQuestionChange = (e) => {
     const { name, value } = e.target;
@@ -364,7 +297,6 @@
   const handleFilterYourAnswers = () => {
     setFilterYourAnswers((prev) => !prev);
     setAnswerPage(1); // Reset to first page when filter changes
->>>>>>> beb724d0
   };
 
   // Load question detail and answers when component mounts
@@ -415,7 +347,6 @@
       <div className={styles.outer__container}>
         <div className={styles.theQuestion}>
           <h3 className={styles.title}>Question</h3>
-<<<<<<< HEAD
           {loadingQuestionDetail ? (
             <div className={styles.loading_container}>
               <ClipLoader
@@ -423,11 +354,6 @@
                 loading={loadingQuestionDetail}
                 size={50}
               />
-=======
-          {QDetailLoading ? (
-            <div className={styles.spinner_container}>
-              <ClipLoader color={"var(--primary)"} size={30} />
->>>>>>> beb724d0
             </div>
           ) : questionDetail ? (
             <>
@@ -552,7 +478,6 @@
             )}
           </div>
           <div className={styles.answers_container}>
-<<<<<<< HEAD
             {loadingAnswers ? (
               <div className={styles.loading_container}>
                 <ClipLoader
@@ -560,11 +485,6 @@
                   loading={loadingAnswers}
                   size={50}
                 />
-=======
-            {answerLoading ? (
-              <div className={styles.spinner_container}>
-                <ClipLoader color={"var(--primary)"} size={30} />
->>>>>>> beb724d0
               </div>
             ) : error.getAnswerError ? (
               <p>{error?.getAnswerError}</p>
@@ -595,8 +515,11 @@
                                 padding: "5px",
                               }}
                             />
-                            <span>{answerItem.user_id === userData?.userid
-                      ? "You" : "@" + answerItem.user_name}</span>
+                            <span>
+                              {answerItem.user_id === userData?.userid
+                                ? "You"
+                                : "@" + answerItem.user_name}
+                            </span>
                           </div>
                         </div>
 
@@ -702,7 +625,6 @@
         </div>
 
         <div className={styles.answer__box}>
-<<<<<<< HEAD
           <div className={styles.answer_form_container}>
             <h3 className={styles.title}>Answer the Question</h3>
             <form onSubmit={submitAnswer} className={styles.answer_form}>
@@ -735,26 +657,6 @@
               </button>
             </form>
           </div>
-=======
-          <h3 className={styles.title}>Answer the Top Question</h3>
-          <Link to="/home">Go to Question page</Link>
-          <form onSubmit={submitAnswer} className={styles.answerform}>
-            <textarea
-              name="answer"
-              id="answer"
-              placeholder="Your answer here"
-              onChange={handleChange}
-              value={successAnswer ? "" : answer.answer}
-              required
-            ></textarea>
-            {error?.postAnswerError && (
-              <p className={styles.error}>{error?.postAnswerError}</p>
-            )}
-            <button type="submit" className={styles.answerBtn}>
-              {loading ? "Posting..." : "Post Answer"}
-            </button>
-          </form>
->>>>>>> beb724d0
         </div>
       </div>
     </LayOut>
