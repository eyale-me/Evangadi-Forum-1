--- conflicted
+++ resolved
@@ -1,301 +1,55 @@
-// import React, { useContext, useEffect, useState } from "react";
-// import { Link, useNavigate, useParams } from "react-router-dom";
-// import styles from "./questionDetailAndAnswer.module.css";
-// import { FaUserCircle } from "react-icons/fa";
-// import axios from "../../Utility/axios";
-// import LayOut from "../../Components/Layout/Layout";
-// import { UserContext } from "../../Components/Context/userContext";
-
-// function QuestionDetailAndAnswer() {
-//   const token = localStorage.getItem("token");
-//   const [userData, setUserData] = useContext(UserContext);
-//   const { question_id} = useParams();
-
-//   const navigate = useNavigate()
-
-//   const [answer, setAnswer] = useState({
-//     user_id: userData?.userid,
-//     question_id,
-//     answer: "",
-//   });
-
-//   const [response, setResponse] = useState(null);
-//   const [loading, setLoading] = useState(false);
-//   const [error, setError] = useState({
-//     getAnswerError: null,
-//     getQuestionDetailError: null,
-//     postAnswerError: null
-//   });
-
-//   const [answersForQuestion, setAllQuestionAnswers] = useState([]);
-//   const [questionDetail, setQuestionDetail] = useState(null); 
-
-
-
-//   const submitAnswer = (e) => {
-//     e.preventDefault();
-//     setLoading(true);
-//     setError({
-//       ...error, postAnswerError: null,
-//     });
-
-//     axios
-//       .post("/answer", answer, {
-//         headers: {
-//           Authorization: `Bearer ${token}`,
-//         },
-//       })
-//       .then((res) => {
-//        console.log(res.data);
-//         setResponse(res.data);
-//       })
-//       .catch((err) => {
-//         const errorMessage = err.response?.data?.message || err.message || "Something went wrong";
-//         setError((prev) => ({ ...prev, postAnswerError: errorMessage }));
-//       })
-//       .finally(() => {
-//         setLoading(false);
-//       });
-//   };
-
-//   const handleChange = (e) => {
-//     const { name, value } = e.target;
-//     setAnswer((prev) => ({
-//       ...prev,
-//       [name]: value,
-//     }));
-//   };
-
-//   const getAllAnswers = () => {
-//     setLoading(true);
-//     setError({
-//       ...error, getAnswerError: null
-//     });
-//     axios
-//       .get(`/answer/${question_id}`, {
-//         headers: {
-//           Authorization: `Bearer ${token}`,
-//         },
-//       })
-//       .then((res) => {
-//         setAllQuestionAnswers(res.data);
-//       })
-//       .catch((err) => {
-//         const errorMessage = err.response?.data?.message || err.message || "Something went wrong";
-//         console.log(errorMessage);
-//         setError((prev) => ({ ...prev, getAnswerError: errorMessage }));
-//       })
-//       .finally(() => {
-//         setLoading(false);
-//       });
-//   };
-
-//   const getQuestionDetail = () => {
-//     setLoading(true);
-//     setError({
-//       ...error, getQuestionDetailError: null,
-//     });
-//     axios
-//       .get(`/question/${question_id}`, {
-//         headers: {
-//           Authorization: `Bearer ${token}`,
-//         },
-//       })
-//       .then((res) => {
-//         setQuestionDetail(res.data.question);
-        
-//       })
-//       .catch((err) => {
-//         const errorMessage = err.response?.data?.message || err.message || "Something went wrong";
-//         console.log(errorMessage);
-//         setError((prev) => ({ ...prev, getQuestionDetailError: errorMessage }));
-//       })
-//       .finally(() => {
-//         setLoading(false);
-//       });
-//   };
-
-//   // Load question detail and answers when component mounts
-//   useEffect(() => {
-//     getQuestionDetail();
-//     getAllAnswers();
-//   }, [question_id]);
-
-  
-//   if (response) {
-//     return (
-//       <div className={styles.success__msg}>
-//         <h1 className={styles.thanks_note}>{response.message}</h1>
-//         <Link className={styles.nav_to} to={"/home"}>
-//           Go to home
-//         </Link>
-//       </div>
-//     );
-//   }
-//   return (
-//     <LayOut>
-//       <div className={styles.outer__container}>
-//         <div className={styles.theQuestion}>
-//           <h3 className={styles.title}>Question</h3>
-
-//           {questionDetail ? (
-//             <> 
-//               <p className={styles.Qtitle}>{questionDetail.question_title}</p>
-//               <p>{questionDetail.question_description}</p>
-//             </>
-//           ) : (
-//             <p>{error?.getQuestionDetailError}</p>
-//           )}
-//         </div>
-
-//         <div className={styles.community_answer}>
-//           <hr />
-//           <h2 className={styles.title}>Answers From the Community</h2>
-//           <hr />
-//           <div className={styles.answers_container}>
-//             {error.getAnswerError ? (
-//               <p>{error?.getAnswerError}</p>) : answersForQuestion.length === 0 ? (
-//               <p>No answers yet. Be the first to answer!</p>
-//             ) : (
-//               answersForQuestion.map((answerItem) => (
-//                 <div key={answerItem.answer_id} className={styles.singleAnswer}>
-//                   <div className={styles.user}>
-//                     <FaUserCircle size={50} className={styles.usericon} />
-//                     <div>{answerItem.user_name}</div>
-//                   </div>
-//                   <div className={styles.theAnswer}>
-//                     <p>{answerItem.answer}</p>
-//                   </div>
-//                 </div>
-//               ))
-//             )}
-//           </div>
-//         </div>
-
-//         <div className={styles.answer__box}>
-//           <h3 className={styles.title}>Answer the Top Question</h3>
-//           <Link to="/home">Go to Question page</Link>
-//           <form onSubmit={submitAnswer} className={styles.answerform}>
-//             <textarea
-//               name="answer"
-//               id="answer"
-//               placeholder="Your answer here"
-//               onChange={handleChange}
-//               value={answer.answer}
-//               required
-//             ></textarea>
-
-//             {error?.postAnswerError && (
-//               <p className={styles.error}>{error.postAnswerError}</p>
-//             )}
-
-//             <button
-//               type="submit"
-//               className={styles.answerBtn}
-//               variant="success"
-//               disabled={loading}
-//             >
-//               {loading ? "Submitting..." : "Post your Answer"}
-//             </button>
-//           </form>
-//         </div>
-//       </div>
-//     </LayOut>
-//   );
-// }
-
-// export default QuestionDetailAndAnswer;
-
-
-
-
-
-
-
 import React, { useContext, useEffect, useState } from "react";
-import { Link, useParams } from "react-router-dom";
+import { Link, useParams, useNavigate } from "react-router-dom";
 import styles from "./questionDetailAndAnswer.module.css";
 import { FaUserCircle } from "react-icons/fa";
 import axios from "../../Utility/axios";
 import LayOut from "../../Components/Layout/Layout";
-<<<<<<< HEAD
-import { UserContext } from "../../Components/Context/userContext";
+import { UserContext } from "../../Components/Context";
+import getTimeDifference from "../../Utility/helpers";
 import VoteButtons from "../../Components/VoteButtons/VoteButtons";
 import { toast } from "react-toastify";
-
-function QuestionDetailAndAnswer() {
-  const token = localStorage.getItem("token");
-  const [userData] = useContext(UserContext);
-  const { question_id } = useParams();
-  const questionIdNum = parseInt(question_id);
-=======
-import { UserContext } from "../../Components/Context";
-import getTimeDifference from "../../Utility/helpers";
 
 function QuestionDetailAndAnswer() {
   const { userData, setUserData } = useContext(UserContext);
   const token = userData?.token;
   const { question_id } = useParams();
-
   const navigate = useNavigate();
->>>>>>> 5558603b
 
   const [answer, setAnswer] = useState({
-    user_id: null,
-    question_id: questionIdNum,
+    user_id: userData?.userid,
+
+    question_id,
     answer: "",
   });
 
-  const [loading, setLoading] = useState(true);
+  const [response, setResponse] = useState(null);
+  const [loading, setLoading] = useState(false);
   const [error, setError] = useState({
-<<<<<<< HEAD
-    fetchError: null,
-=======
     getAnswerError: null,
     getQuestionDetailError: null,
->>>>>>> 5558603b
     postAnswerError: null,
   });
 
   const [answersForQuestion, setAllQuestionAnswers] = useState([]);
   const [questionDetail, setQuestionDetail] = useState(null);
-<<<<<<< HEAD
-
-  useEffect(() => {
-    if (userData?.userid) {
-      setAnswer((prev) => ({ ...prev, user_id: userData.userid }));
-    }
-  }, [userData]);
-
-  useEffect(() => {
-    const fetchData = async () => {
-      setLoading(true);
-      setError({ fetchError: null, postAnswerError: null });
-      try {
-        const [questionRes, answersRes] = await Promise.all([
-          axios.get(`/api/questions/${question_id}`),
-          axios.get(`/api/questions/${question_id}/answers`),
-        ]);
-        setQuestionDetail(questionRes.data.question);
-        setAllQuestionAnswers(answersRes.data);
-      } catch (err) {
-        const errorMessage = err.response?.data?.message || err.message || "Something went wrong";
-        setError((prev) => ({ ...prev, fetchError: errorMessage }));
-        toast.error(errorMessage, {
-          position: "top-right",
-          autoClose: 3000,
-        });
-      } finally {
-=======
+  const [successAnswer, setSuccessAnswer] = useState(false)
 
   const submitAnswer = (e) => {
+    console.log(answer);
     e.preventDefault();
-    setLoading(true);
+     setLoading(true);
     setError({
       ...error,
       postAnswerError: null,
     });
-
+   
+    if(!token){
+      setLoading(false)
+      toast.error("Login to post answer");
+      return;
+    }
+
+   
     axios
       .post("/answer", answer, {
         headers: {
@@ -303,8 +57,10 @@
         },
       })
       .then((res) => {
-        console.log(res.data);
         setResponse(res.data);
+        getAllAnswers();
+        setSuccessAnswer(true)
+        toast.success("Answer Posted Successfully")
       })
       .catch((err) => {
         const errorMessage =
@@ -312,15 +68,12 @@
         setError((prev) => ({ ...prev, postAnswerError: errorMessage }));
       })
       .finally(() => {
->>>>>>> 5558603b
         setLoading(false);
-      }
-    };
-    if (question_id) fetchData();
-  }, [question_id]);
-
-
-  // Vote handler 
+      });
+  };
+
+ 
+  // Vote handler
   const handleVote = async (type, id, action) => {
     if (!token) {
       toast.error("Please log in to vote.", {
@@ -330,7 +83,7 @@
       return;
     }
     try {
-      const res = await axios.post(`/api/${type}s/${id}/${action}`);
+      const res = await axios.post(`/${type}s/${id}/${action}`);
       const { likes, dislikes } = res.data;
 
       if (type === "question") {
@@ -350,22 +103,15 @@
       });
     }
   };
-
-
-
-
   const handleChange = (e) => {
-    setAnswer((prev) => ({ ...prev, [e.target.name]: e.target.value }));
-  };
-
-<<<<<<< HEAD
-  const submitAnswer = async (e) => {
-    e.preventDefault();
-    if (!answer.answer.trim()) {
-      toast.error("Answer cannot be empty.", {
-        position: "top-right",
-        autoClose: 3000,
-=======
+    setSuccessAnswer(false)
+    const { name, value } = e.target;
+    setAnswer((prev) => ({
+      ...prev,
+      [name]: value,
+    }));
+  };
+
   const getAllAnswers = () => {
     setLoading(true);
     setError({
@@ -379,7 +125,7 @@
         },
       })
       .then((res) => {
-        setAllQuestionAnswers(res.data.answers);
+        setAllQuestionAnswers(res.data);
       })
       .catch((err) => {
         const errorMessage =
@@ -389,67 +135,9 @@
       })
       .finally(() => {
         setLoading(false);
->>>>>>> 5558603b
-      });
-      return;
-    }
-    if (!token || !userData?.userid || !answer.user_id) {
-      toast.error("Please log in to post an answer.", {
-        position: "top-right",
-        autoClose: 3000,
-      });
-      return;
-    }
-    if (isNaN(answer.question_id)) {
-      toast.error("Invalid question ID.", {
-        position: "top-right",
-        autoClose: 3000,
-      });
-      return;
-    }
-
-    const submitButton = e.currentTarget.querySelector("button");
-    submitButton.disabled = true;
-    submitButton.textContent = "Submitting...";
-
-<<<<<<< HEAD
-    setError((prev) => ({ ...prev, postAnswerError: null }));
-
-    try {
-      console.log("Sending payload:", {
-        answer: answer.answer,
-        user_id: answer.user_id,
-        question_id: answer.question_id,
-      });
-      const res = await axios.post(`/api/questions/${question_id}/answers`, {
-        answer: answer.answer,
-        user_id: answer.user_id,
-        question_id: answer.question_id,
-      });
-      console.log("Response:", res.data);
-      setAllQuestionAnswers((prevAnswers) => [
-        {
-          answer_id: res.data.answerId,
-          answer: answer.answer,
-          user_name: userData.username,
-          likes: 0,
-          dislikes: 0,
-        },
-        ...prevAnswers,
-      ]);
-      setAnswer((prev) => ({ ...prev, answer: "" }));
-      toast.success("Answer posted successfully!", {
-        position: "top-right",
-        autoClose: 3000,
-      });
-    } catch (err) {
-      const errorMessage = err.response?.data?.message || err.message || "Something went wrong";
-      console.error("Post answer error:", err.response?.data || err);
-      setError((prev) => ({ ...prev, postAnswerError: errorMessage }));
-      toast.error(errorMessage, {
-        position: "top-right",
-        autoClose: 3000,
-=======
+      });
+  };
+
   const getQuestionDetail = () => {
     setLoading(true);
     setError({
@@ -473,34 +161,14 @@
       })
       .finally(() => {
         setLoading(false);
->>>>>>> 5558603b
-      });
-    } finally {
-      submitButton.disabled = false;
-      submitButton.textContent = "Post your Answer";
-    }
-  };
-
-  if (loading && !questionDetail) {
-    return <LayOut><div>Loading...</div></LayOut>;
-  }
-
-<<<<<<< HEAD
-  if (error.fetchError) {
-    return <LayOut><div>Error: {error.fetchError}</div></LayOut>;
-=======
-  if (response) {
-    return (
-      <div className={styles.success__msg}>
-        <h1 className={styles.thanks_note}>{response.message}</h1>
-        <Link className={styles.nav_to} to={"/home"}>
-          Go to home
-        </Link>
-      </div>
-    );
->>>>>>> 5558603b
-  }
-
+      });
+  };
+
+  // Load question detail and answers when component mounts
+  useEffect(() => {
+    getQuestionDetail();
+    getAllAnswers();
+  }, [question_id, successAnswer]);
   return (
     <LayOut>
       <div className={styles.outer__container}>
@@ -514,7 +182,9 @@
               <VoteButtons
                 likes={questionDetail.likes}
                 dislikes={questionDetail.dislikes}
-                onVote={(action) => handleVote("question", questionDetail.question_id, action)}
+                onVote={(action) =>
+                  handleVote("question", questionDetail.question_id, action)
+                }
               />
             </>
           ) : (
@@ -527,13 +197,9 @@
           <h2 className={styles.title}>Answers From the Community</h2>
           <hr />
           <div className={styles.answers_container}>
-<<<<<<< HEAD
-            {answersForQuestion.length === 0 ? (
-=======
             {error.getAnswerError ? (
               <p>{error?.getAnswerError}</p>
             ) : answersForQuestion.length === 0 ? (
->>>>>>> 5558603b
               <p>No answers yet. Be the first to answer!</p>
             ) : (
               answersForQuestion.map((answerItem) => (
@@ -543,22 +209,20 @@
                     <div>{answerItem.user_name}</div>
                   </div>
                   <div className={styles.theAnswer}>
-<<<<<<< HEAD
-                    <p>{answerItem.answer}</p>
-                    {/* VoteButtons */}
-                    <VoteButtons
-                      likes={answerItem.likes}
-                      dislikes={answerItem.dislikes}
-                      onVote={(action) => handleVote("answer", answerItem.answer_id, action)}
-                    />
-=======
                     <div className={styles.eachAnswer}>
                       <p>{answerItem.answer}</p>
                       <p className={styles.timestamp_title}>
                         {getTimeDifference(answerItem.created_at)}
                       </p>
                     </div>
->>>>>>> 5558603b
+                    {/* VoteButtons */}
+                    <VoteButtons
+                      likes={answerItem.likes}
+                      dislikes={answerItem.dislikes}
+                      onVote={(action) =>
+                        handleVote("answer", answerItem.answer_id, action)
+                      }
+                    />
                   </div>
                 </div>
               ))
@@ -575,10 +239,12 @@
               id="answer"
               placeholder="Your answer here"
               onChange={handleChange}
-              value={answer.answer}
+              value={successAnswer ? "" : answer.answer}
               required
             ></textarea>
-            {error?.postAnswerError && <p className={styles.error}>{error.postAnswerError}</p>}
+            {error?.postAnswerError && (
+              <p className={styles.error}>{error.postAnswerError}</p>
+            )}
             <button
               type="submit"
               className={styles.answerBtn}
