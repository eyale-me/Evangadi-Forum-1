const bcrypt = require("bcrypt");
const jwt = require("jsonwebtoken");
const { StatusCodes } = require("http-status-codes");
const dbConnection = require("../db/db.Config");

async function register(req, res) {
  try {
    const { username, first_name, last_name, email, password } = req.body;
    if (!username || !first_name || !last_name || !email || !password) {
<<<<<<< HEAD
      return res
        .status(StatusCodes.BAD_REQUEST) // 400
        .json({
          error: "Bad Request",
          message: "Please provide all required fields",
        });
=======
      return res.status(StatusCodes.BAD_REQUEST).json({
        error: "Bad Request",
        message: "Please provide all required fields",
      });
>>>>>>> 5558603b
    }

    // Validate email format - additional
    if (!email.match(/^[^\s@]+@[^\s@]+\.[^\s@]+$/)) {
      return res.status(StatusCodes.BAD_REQUEST).json({ // 400
        error: "Bad Request",
        message: "Invalid email format",
      });
    }

    // Validate password strength (e.g., min 8 chars)
    if (password.length < 8) {
<<<<<<< HEAD
      return res
        .status(StatusCodes.BAD_REQUEST) // 400
        .json({
          error: "Bad Request",
          message: "Password must be at least 8 characters",
        });
=======
      return res.status(StatusCodes.BAD_REQUEST).json({
        error: "Bad Request",
        message: "Password must be at least 8 characters",
      });
>>>>>>> 5558603b
    }

    // Check for existing user
    const [existing] = await dbConnection.query(
      "SELECT * FROM registration WHERE user_name = ? OR user_email = ?",
      [username, email]
    );
    // return res.json({username: username})
    if (existing.length > 0) {
      return res
        .status(StatusCodes.CONFLICT) // 409
        .json({ error: "Conflict", message: "User already existed" });
    }
    // Hash password
    const salt = await bcrypt.genSalt(10);
    const hashedPassword = await bcrypt.hash(password, salt);

    // Insert user into registration table
    const [result] = await dbConnection.query(
      "INSERT INTO registration (user_name, user_email, password) VALUES (?, ?, ?)",
      [username, email, hashedPassword]
    );

    // Insert into profile table
    await dbConnection.query(
      "INSERT INTO profile (user_id, first_name, last_name) VALUES (?, ?, ?)",
      [result.insertId, first_name, last_name]
    );

    // Generate JWT
    const token = jwt.sign(
      { userid: result.insertId, username },
      process.env.JWT_SECRET,
      { expiresIn: "1d" }
    );
    res.status(StatusCodes.CREATED).json({
      message: "User registered successfully",
      userid: result.insertId,
      username,
      email,
      first_name,
      token,
    });
  } catch (error) {
    console.error(error);
<<<<<<< HEAD
    res
      .status(StatusCodes.INTERNAL_SERVER_ERROR) // 500
      .json({
        error: "Internal Server Error",
        message: "An unexpected error occurred.",
      });
  }
}





module.exports = { register };



=======
    res.status(StatusCodes.INTERNAL_SERVER_ERROR).json({
      error: "Internal Server Error",
      message: "An unexpected error occurred.",
    });
  }
}

module.exports = { register };
>>>>>>> 5558603b
<|MERGE_RESOLUTION|>--- conflicted
+++ resolved
@@ -7,19 +7,10 @@
   try {
     const { username, first_name, last_name, email, password } = req.body;
     if (!username || !first_name || !last_name || !email || !password) {
-<<<<<<< HEAD
-      return res
-        .status(StatusCodes.BAD_REQUEST) // 400
-        .json({
-          error: "Bad Request",
-          message: "Please provide all required fields",
-        });
-=======
       return res.status(StatusCodes.BAD_REQUEST).json({
         error: "Bad Request",
         message: "Please provide all required fields",
       });
->>>>>>> 5558603b
     }
 
     // Validate email format - additional
@@ -32,19 +23,10 @@
 
     // Validate password strength (e.g., min 8 chars)
     if (password.length < 8) {
-<<<<<<< HEAD
-      return res
-        .status(StatusCodes.BAD_REQUEST) // 400
-        .json({
-          error: "Bad Request",
-          message: "Password must be at least 8 characters",
-        });
-=======
       return res.status(StatusCodes.BAD_REQUEST).json({
         error: "Bad Request",
         message: "Password must be at least 8 characters",
       });
->>>>>>> 5558603b
     }
 
     // Check for existing user
@@ -78,7 +60,7 @@
     const token = jwt.sign(
       { userid: result.insertId, username },
       process.env.JWT_SECRET,
-      { expiresIn: "1d" }
+      { expiresIn: "30d" }
     );
     res.status(StatusCodes.CREATED).json({
       message: "User registered successfully",
@@ -90,25 +72,6 @@
     });
   } catch (error) {
     console.error(error);
-<<<<<<< HEAD
-    res
-      .status(StatusCodes.INTERNAL_SERVER_ERROR) // 500
-      .json({
-        error: "Internal Server Error",
-        message: "An unexpected error occurred.",
-      });
-  }
-}
-
-
-
-
-
-module.exports = { register };
-
-
-
-=======
     res.status(StatusCodes.INTERNAL_SERVER_ERROR).json({
       error: "Internal Server Error",
       message: "An unexpected error occurred.",
@@ -116,5 +79,4 @@
   }
 }
 
-module.exports = { register };
->>>>>>> 5558603b
+module.exports = { register };