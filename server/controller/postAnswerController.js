<<<<<<< HEAD
// // Answer API Endpoint Implementations
// // Route: POST /api/answer
// // Purpose: Accept an answer to a specific question from a user.

// // to Add route in Express (routes/answer.js)


// const dbconnection = require("../db/db.Config");


// async function postAnswer (req, res) {
//   const { answer, user_id, question_id } = req.body;

//   // to Validate input
//   if (!answer) {
//     return res.status(400).json({
//       success: false,
//       message: "Answer is required.",
//     });
//   }

//   if (!user_id) {
//     return res.status(400).json({
//       success: false,
//       message: "You have to login first.",
//     });
//   }

//   try {
//     const insertQuery = `
//       INSERT INTO answer (answer, user_id, question_id)
//       VALUES (?, ?, ?)
//     `;
//     await dbconnection.execute(insertQuery, [answer, user_id, question_id]);

//     res.status(201).json({
//       success: true,
//       message: "Answer posted successfully.",
//     });
//   } catch (error) {
//     console.error("Error posting answer:", error);
//     res.status(500).json({
//       success: false,
//       message: "Server error while posting answer.",
//     });
//   }
// };

// module.exports = {postAnswer};


const { StatusCodes } = require("http-status-codes");
const dbconnection = require("../db/db.Config");

async function postAnswer(req, res) {
  const { answer, user_id, question_id } = req.body;

  // Validate input
  if (!answer || !user_id || !question_id) {
    return res.status(StatusCodes.BAD_REQUEST).json({
      success: false,
      message: "Answer, user_id, and question_id are required.",
    });
  }

  // Validate types
  const questionIdNum = parseInt(question_id);
  const userIdNum = parseInt(user_id);
  if (isNaN(questionIdNum) || isNaN(userIdNum)) {
    return res.status(StatusCodes.BAD_REQUEST).json({
      success: false,
      message: "Invalid question_id or user_id.",
    });
  }

  // Validate authentication
  if (!req.user || req.user.userid !== userIdNum) {
    return res.status(StatusCodes.UNAUTHORIZED).json({
      success: false,
      message: "Unauthorized: User ID does not match authenticated user.",
=======
const dbconnection = require("../db/db.Config");
const { sendAnswerNotification } = require("../services/mailer");

async function postAnswer(req, res) {
  const { answer, user_id, question_id } = req.body;

  if (!answer || !user_id || !question_id) {
    return res.status(400).json({
      success: false,
      message: "Answer, user_id, and question_id are required.",
>>>>>>> 5558603b
    });
  }

  try {
<<<<<<< HEAD
    // Check if question exists
    const [question] = await dbconnection.query(
      "SELECT question_id FROM question WHERE question_id = ?",
      [questionIdNum]
    );
    if (question.length === 0) {
      return res.status(StatusCodes.NOT_FOUND).json({
        success: false,
        message: "Question not found.",
      });
    }

    // Check if user exists
    const [user] = await dbconnection.query(
      "SELECT user_id FROM registration WHERE user_id = ?",
      [userIdNum]
    );
    if (user.length === 0) {
      return res.status(StatusCodes.NOT_FOUND).json({
        success: false,
        message: "User not found.",
      });
    }

    // Insert answer
=======
    // Insert answer with automatic timestamp
>>>>>>> 5558603b
    const insertQuery = `
      INSERT INTO answer (answer, user_id, question_id, created_at)
      VALUES (?, ?, ?, CURRENT_TIMESTAMP)
    `;
    const [result] = await dbconnection.query(insertQuery, [answer, userIdNum, questionIdNum]);

<<<<<<< HEAD
    res.status(StatusCodes.CREATED).json({
=======
    // Fetch email of the user who asked the question
    const [questionRows] = await dbconnection.query(
      `SELECT r.user_email 
       FROM question q 
       JOIN registration r ON q.user_id = r.user_id 
       WHERE q.question_id = ?`,
      [question_id]
    );

    if (questionRows.length > 0) {
      const email = questionRows[0].user_email;
      await sendAnswerNotification(email, question_id);
    }

    res.status(201).json({
>>>>>>> 5558603b
      success: true,
      message: "Answer posted successfully.",
      answerId: result.insertId,
    });
  } catch (error) {
    console.error("Error posting answer:", {
      message: error.message,
      stack: error.stack,
      sqlMessage: error.sqlMessage || null,
      sql: error.sql || null,
    });
    res.status(StatusCodes.INTERNAL_SERVER_ERROR).json({
      success: false,
      message: error.sqlMessage || "Server error while posting answer.",
    });
  }
}

module.exports = { postAnswer };<|MERGE_RESOLUTION|>--- conflicted
+++ resolved
@@ -1,57 +1,9 @@
-<<<<<<< HEAD
-// // Answer API Endpoint Implementations
-// // Route: POST /api/answer
-// // Purpose: Accept an answer to a specific question from a user.
-
-// // to Add route in Express (routes/answer.js)
-
-
-// const dbconnection = require("../db/db.Config");
-
-
-// async function postAnswer (req, res) {
-//   const { answer, user_id, question_id } = req.body;
-
-//   // to Validate input
-//   if (!answer) {
-//     return res.status(400).json({
-//       success: false,
-//       message: "Answer is required.",
-//     });
-//   }
-
-//   if (!user_id) {
-//     return res.status(400).json({
-//       success: false,
-//       message: "You have to login first.",
-//     });
-//   }
-
-//   try {
-//     const insertQuery = `
-//       INSERT INTO answer (answer, user_id, question_id)
-//       VALUES (?, ?, ?)
-//     `;
-//     await dbconnection.execute(insertQuery, [answer, user_id, question_id]);
-
-//     res.status(201).json({
-//       success: true,
-//       message: "Answer posted successfully.",
-//     });
-//   } catch (error) {
-//     console.error("Error posting answer:", error);
-//     res.status(500).json({
-//       success: false,
-//       message: "Server error while posting answer.",
-//     });
-//   }
-// };
-
-// module.exports = {postAnswer};
 
 
 const { StatusCodes } = require("http-status-codes");
 const dbconnection = require("../db/db.Config");
+const { sendAnswerNotification } = require("../services/mailer");
+
 
 async function postAnswer(req, res) {
   const { answer, user_id, question_id } = req.body;
@@ -79,23 +31,10 @@
     return res.status(StatusCodes.UNAUTHORIZED).json({
       success: false,
       message: "Unauthorized: User ID does not match authenticated user.",
-=======
-const dbconnection = require("../db/db.Config");
-const { sendAnswerNotification } = require("../services/mailer");
-
-async function postAnswer(req, res) {
-  const { answer, user_id, question_id } = req.body;
-
-  if (!answer || !user_id || !question_id) {
-    return res.status(400).json({
-      success: false,
-      message: "Answer, user_id, and question_id are required.",
->>>>>>> 5558603b
     });
   }
 
   try {
-<<<<<<< HEAD
     // Check if question exists
     const [question] = await dbconnection.query(
       "SELECT question_id FROM question WHERE question_id = ?",
@@ -121,18 +60,12 @@
     }
 
     // Insert answer
-=======
-    // Insert answer with automatic timestamp
->>>>>>> 5558603b
     const insertQuery = `
       INSERT INTO answer (answer, user_id, question_id, created_at)
       VALUES (?, ?, ?, CURRENT_TIMESTAMP)
     `;
     const [result] = await dbconnection.query(insertQuery, [answer, userIdNum, questionIdNum]);
 
-<<<<<<< HEAD
-    res.status(StatusCodes.CREATED).json({
-=======
     // Fetch email of the user who asked the question
     const [questionRows] = await dbconnection.query(
       `SELECT r.user_email 
@@ -147,8 +80,7 @@
       await sendAnswerNotification(email, question_id);
     }
 
-    res.status(201).json({
->>>>>>> 5558603b
+    res.status(StatusCodes.CREATED).json({
       success: true,
       message: "Answer posted successfully.",
       answerId: result.insertId,
