const express = require("express");
const app = express();
const bcrypt = require("bcrypt");
const port = 5400;
const dbconnection = require("./db/db.Config");
const cors = require("cors");
app.use(cors({ origin: true, credentials: true })); // allow resource sharing from all origins DEV only

// User routes
const userRouters = require("./routes/userRoute");
app.use(express.json()); // to parse JSON request bodies
app.use(express.urlencoded({ extended: true })); // to parse URL-encoded request bodies

app.use("/api/users", userRouters);
console.log(typeof userRouters);

//login route
app.use("/api/users", userRouters);

// Other routes can be added here

<<<<<<< HEAD
// post-Question routes
const questionRoutes = require("./routes/PostQuestions");
app.use("/api/postQuestions", questionRoutes);

// post answer Route .....Added by seid
const answerRoutes = require("./routes/answer");
app.use("/api/answer", answerRoutes);
=======
// question routes middleware file
const questionRoutes = require ("./routes/questionsRoute");

// questions routes middeware ??
app.use ("/api/questions", authMiddleware, questtionRoutes)





>>>>>>> e46056aa

// Start server and test database connection
async function startServer() {
  try {
    const result = await dbconnection.execute("SELECT 'test'");
    await app.listen(port);
    console.log(`Server is running on: http://localhost:${port}`);
    console.log("Database connection successful");
  } catch (error) {
    console.error("Error connecting to the database:", error.message);
  }
}

startServer();

// Create tables
app.get("/create", async (req, res) => {
  // Registration table
  let create_registration = `
    CREATE TABLE IF NOT EXISTS registration (
      user_id int NOT NULL AUTO_INCREMENT,
      user_name varchar(50) NOT NULL,
      user_email varchar(254) NOT NULL,
      password varchar(100) NOT NULL,
      PRIMARY KEY (user_id)
    )`;

  // Profile table
  let create_profile = `
    CREATE TABLE IF NOT EXISTS profile (
      user_profile_id int NOT NULL AUTO_INCREMENT,
      user_id int NOT NULL,
      first_name varchar(50) NOT NULL,
      last_name varchar(50) NOT NULL,
      PRIMARY KEY (user_profile_id),
      FOREIGN KEY (user_id) REFERENCES registration(user_id)
    )`;

  // Question table
  let create_question = `
    CREATE TABLE IF NOT EXISTS question (
      question_id int NOT NULL AUTO_INCREMENT,
      question_title varchar(100) NOT NULL,
      question_description text,
      tag varchar(20),
      user_id int NOT NULL,
      post_id int NOT NULL UNIQUE,
      PRIMARY KEY (question_id),
      FOREIGN KEY (user_id) REFERENCES registration(user_id)
    )`;

  // Answer table
  let create_answer = `
    CREATE TABLE IF NOT EXISTS answer (
      answer_id int NOT NULL AUTO_INCREMENT,
      answer text NOT NULL,
      user_id int NOT NULL,
      question_id int NOT NULL,
      PRIMARY KEY (answer_id),
      FOREIGN KEY (user_id) REFERENCES registration(user_id),
      FOREIGN KEY (question_id) REFERENCES question(question_id)
    )`;

  try {
    await dbconnection.query(create_registration);
    await dbconnection.query(create_profile);
    await dbconnection.query(create_question);
    await dbconnection.query(create_answer);
    res.send("All tables created successfully");
  } catch (err) {
    res.status(500).send("Error creating tables: " + err.message);
  }
});

// Endpoint to create database and user with privileges
app.get("/initdb", async (req, res) => {
  // Use a root connection for DB/user creation
  const mysql = require("mysql2/promise");
  let rootConn;
  try {
    rootConn = await mysql.createConnection({
      host: "localhost",
      user: "root",
      // password: "", // XAMPP default root password is empty string
      password: "root", // for MAMP default root password is root
    });

    // Create database
    await rootConn.query("CREATE DATABASE IF NOT EXISTS evangadi_forum");

    // Create user and grant privileges
    await rootConn.query(
      "CREATE USER IF NOT EXISTS 'evangadi_admin'@'localhost' IDENTIFIED BY '123456'"
    );
    await rootConn.query(
      "GRANT ALL PRIVILEGES ON evangadi_forum.* TO 'evangadi_admin'@'localhost'"
    );
    await rootConn.query("FLUSH PRIVILEGES"); // to make sure that privileges are updated/refreshed on grant table in MYSQL memory

    res.send("Database and user created with all privileges.");
  } catch (err) {
    res.status(500).send("Error initializing database/user: " + err.message);
  } finally {
    // to make sure that the root connection is closed; finally block execute independently of try/catch
    if (rootConn) await rootConn.end();
  }
});

//<|MERGE_RESOLUTION|>--- conflicted
+++ resolved
@@ -19,15 +19,6 @@
 
 // Other routes can be added here
 
-<<<<<<< HEAD
-// post-Question routes
-const questionRoutes = require("./routes/PostQuestions");
-app.use("/api/postQuestions", questionRoutes);
-
-// post answer Route .....Added by seid
-const answerRoutes = require("./routes/answer");
-app.use("/api/answer", answerRoutes);
-=======
 // question routes middleware file
 const questionRoutes = require ("./routes/questionsRoute");
 
@@ -35,10 +26,16 @@
 app.use ("/api/questions", authMiddleware, questtionRoutes)
 
 
+// post-Question routes
+const PostQuestionRoutes = require("./routes/PostQuestions");
+app.use("/api/postQuestions", PostQuestionRoutes);
+
+// post answer Route .....Added by seid
+const answerRoutes = require("./routes/answer");
+app.use("/api/answer", answerRoutes);
 
 
 
->>>>>>> e46056aa
 
 // Start server and test database connection
 async function startServer() {
